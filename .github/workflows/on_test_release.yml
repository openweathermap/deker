name: test-build-pipeline

on:
  push:
    tags:
      - 'v*'
      - '!v[1-9]+.[0-9]+.[0-9]+'

jobs:
<<<<<<< HEAD
  changelog:
    runs-on: ubuntu-latest
    steps:
      - uses: actions/checkout@v2
      - name: Run Changelog CI
        uses: saadmk11/changelog-ci@v1.1.2


  tox_tests:
    runs-on: ubuntu-latest
    container:
      image: ghcr.io/openweathermap/deker/deker-embedded/tox:latest
      env:
        PACKAGE_VERSION: ${{ github.REF_NAME }}
      credentials:
        username: ${{ github.actor }}
        password: ${{ secrets.GITHUB_TOKEN }}
    steps:
      - name: Set python versions
        run:  pyenv global 3.9 3.10 3.11

      - name: Checkout code
        uses: actions/checkout@v2
      - name: Install tox
        run: |
          env
          pip install tox
        env:
          PIP_DISABLE_PIP_VERSION_CHECK: 1
      - name: Run tox tests
        run: |
          env
          tox
        env:
          PIP_DISABLE_PIP_VERSION_CHECK: 1
          PACKAGE_VERSION: ${{ github.REF_NAME }}

  build_docs:
    needs: tox_tests
    runs-on: ubuntu-latest
    steps:
      - uses: actions/checkout@v3
      - name: Load virtual environment
        uses: actions/cache@v2
        with:
          path: venv
          key: ${{ runner.os }}-venv-${{ env.PYTHON_IMAGE }}-${{ hashFiles('requirements.txt', 'requirements_dev.txt') }}
      - name: Make Sphinx docs
        run: |
          source venv/bin/activate
          doc8 --config pyproject.toml docs/deker
          cd ./docs
          make html
      - name: Upload artifact
        uses: actions/upload-pages-artifact@v2
        with:
          path: docs/_build/html


=======
>>>>>>> 14d9c769
  build_sdist:
    name: Build source distribution
    runs-on: ubuntu-latest
    steps:
      - uses: actions/checkout@v3
        with:
          fetch-depth: 0

      - name: Build sdist
        run: |
          pip install poetry-dynamic-versioning
          pip install poetry
          poetry dynamic-versioning enable
          poetry build -f sdist

      - uses: actions/upload-artifact@v3
        with:
          path: dist/*.tar.gz

  upload_test_pypi:
    needs: build_sdist
    runs-on: ubuntu-latest
    permissions:
      id-token: write
    environment:
      name: testpypi
      url: https://test.pypi.org/p/deker

    steps:
      - uses: actions/download-artifact@v3
        with:
          # unpacks default artifact into dist/
          # if `name: artifact` is omitted, the action will create extra parent dir
          name: artifact
          path: dist

      - name: Publish package distributions to PyPI
        uses: pypa/gh-action-pypi-publish@release/v1
        with:
          repository-url: https://test.pypi.org/legacy/<|MERGE_RESOLUTION|>--- conflicted
+++ resolved
@@ -1,74 +1,11 @@
-name: test-build-pipeline
+name: test-build
 
 on:
   push:
-    tags:
-      - 'v*'
-      - '!v[1-9]+.[0-9]+.[0-9]+'
+    tags-ignore:
+      - 'v[1-9]+.[0-9]+.[0-9]+'
 
 jobs:
-<<<<<<< HEAD
-  changelog:
-    runs-on: ubuntu-latest
-    steps:
-      - uses: actions/checkout@v2
-      - name: Run Changelog CI
-        uses: saadmk11/changelog-ci@v1.1.2
-
-
-  tox_tests:
-    runs-on: ubuntu-latest
-    container:
-      image: ghcr.io/openweathermap/deker/deker-embedded/tox:latest
-      env:
-        PACKAGE_VERSION: ${{ github.REF_NAME }}
-      credentials:
-        username: ${{ github.actor }}
-        password: ${{ secrets.GITHUB_TOKEN }}
-    steps:
-      - name: Set python versions
-        run:  pyenv global 3.9 3.10 3.11
-
-      - name: Checkout code
-        uses: actions/checkout@v2
-      - name: Install tox
-        run: |
-          env
-          pip install tox
-        env:
-          PIP_DISABLE_PIP_VERSION_CHECK: 1
-      - name: Run tox tests
-        run: |
-          env
-          tox
-        env:
-          PIP_DISABLE_PIP_VERSION_CHECK: 1
-          PACKAGE_VERSION: ${{ github.REF_NAME }}
-
-  build_docs:
-    needs: tox_tests
-    runs-on: ubuntu-latest
-    steps:
-      - uses: actions/checkout@v3
-      - name: Load virtual environment
-        uses: actions/cache@v2
-        with:
-          path: venv
-          key: ${{ runner.os }}-venv-${{ env.PYTHON_IMAGE }}-${{ hashFiles('requirements.txt', 'requirements_dev.txt') }}
-      - name: Make Sphinx docs
-        run: |
-          source venv/bin/activate
-          doc8 --config pyproject.toml docs/deker
-          cd ./docs
-          make html
-      - name: Upload artifact
-        uses: actions/upload-pages-artifact@v2
-        with:
-          path: docs/_build/html
-
-
-=======
->>>>>>> 14d9c769
   build_sdist:
     name: Build source distribution
     runs-on: ubuntu-latest
