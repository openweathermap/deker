# deker - multidimensional arrays storage engine
# Copyright (C) 2023  OpenWeather
#
# This program is free software: you can redistribute it and/or modify
# it under the terms of the GNU General Public License as published by
# the Free Software Foundation, either version 3 of the License, or
# (at your option) any later version.
#
# This program is distributed in the hope that it will be useful,
# but WITHOUT ANY WARRANTY; without even the implied warranty of
# MERCHANTABILITY or FITNESS FOR A PARTICULAR PURPOSE.  See the
# GNU General Public License for more details.
#
# You should have received a copy of the GNU General Public License
# along with this program.  If not, see <https://www.gnu.org/licenses/>.

from __future__ import annotations

import fcntl
import os
import time

from pathlib import Path
from threading import get_native_id
from time import sleep
<<<<<<< HEAD
from typing import (
    TYPE_CHECKING,
    Any,
    Callable,
    Dict,
    List,
    Optional,
    Sequence,
    Union,
    Tuple,
    TypeVar,
    Generic,
)
=======
from typing import TYPE_CHECKING, Any, Callable, Dict, List, Optional, Sequence, Tuple, Union
>>>>>>> b992e582
from uuid import uuid4

from deker.ABC.base_locks import BaseLock
from deker.errors import DekerLockError, DekerMemoryError
from deker.flock import Flock
from deker.tools.path import get_main_path
from deker.types.private.enums import LocksExtensions


if TYPE_CHECKING:
    from deker_local_adapters import LocalArrayAdapter

    from deker.arrays import Array, VArray

META_DIVIDER = ":"
ArrayFromArgs = Union[Path, Union["Array", "VArray"]]
T = TypeVar("T")


def _get_lock_filename(id_: str, lock_ext: LocksExtensions) -> str:
    """Get filename for lockfile

    :param id_: ID of array
    :param lock_ext: Extension of lock
    :return:
    """
    name = META_DIVIDER.join([f"{id_}", f"{uuid4()}", f"{os.getpid()}", f"{get_native_id()}"])
    return str(name + lock_ext.value)


def _check_write_locks(dir_path: Path, id_: str) -> bool:
    """Checks write locks from VArrays that differs from current.

    :param dir_path: Dir where locks are stored (the one with hdf file)
    """
    for file in dir_path.iterdir():
        # Skip lock from current process.
        # Used when you have to read meta inside .update operation of varray
        if file.name.endswith(f"{os.getpid()}{LocksExtensions.varray_lock.value}"):
            return True
        # If we've found another varray lock, that not from current process.
        if file.name.endswith(LocksExtensions.varray_lock.value):  # type: ignore
            raise DekerLockError(f"Array {id_} is locked with {file.name}")
    return False


class LockWithArrayMixin(Generic[T]):
    """Base class with getter of array."""

    args: Optional[List[Any]]
    kwargs: Optional[Dict]
    instance: Optional[Any]
    is_locked_with_varray: bool = False

    @property
    def array_id(self) -> str:
        """Get if from Array, or Path to the array."""
        # Get instance of the array
        if isinstance(self.array, Path):
            path = self.array
            id_ = path.name.split(".")[0]
        else:
            id_ = self.array.id
        return id_

    @property
    def array(self) -> T:
        """Parse array from args and save ref to it."""
        array = self.kwargs.get("array") or self.args[1]  # zero arg is 'self'
        return array

    @property
    def dir_path(self) -> Path:
        """Path to directory with main file."""
        return get_main_path(self.array_id, self.instance.collection_path / self.instance.data_dir)


def wait_for_unlock(check_func: Callable, check_func_args: tuple, timeout, interval: float) -> bool:
    """Waiting while there is no locks

    :param instance:
    :param check_func:
    :param check_func_args:
    :return:
    """
    start_time = time.monotonic()
    while (time.monotonic() - start_time) <= timeout:
        if check_func(*check_func_args):
            return True
        sleep(interval)
    return False


class ReadArrayLock(LockWithArrayMixin[ArrayFromArgs], BaseLock):
    """Read lock for Array."""

    def get_path(self) -> Path:
        """Get path to read-lock file.

        It's only the case for arrays, varrays don't have read locks.
        :param func_args: arguments of method call
        :param func_kwargs: keyword arguments of method call
        """

        # Get file directory
        filename = _get_lock_filename(self.array_id, LocksExtensions.array_read_lock)

        # Create read lock file path
        path = self.dir_path / f"{filename}"

        self.logger.debug(f"Got path for array.id {self.array_id} lock file: {path}")
        return path

    def check_existing_lock(self, func_args: Sequence, func_kwargs: Dict) -> None:
        """Read operations are not performed in case there are any WRITE locks.

        Array file would be Flocked for writing / updating, so we just need to try flock it once more
        :param func_args: arguments for called function.
        :param func_kwargs: keyword arguments for called function.
        """
        # Check write locks
        if _check_write_locks(self.dir_path, self.array_id):
            self.is_locked_with_varray = True
            # File was locked with VArray from current process.
            return
        # No write locks found
        path = self.dir_path / (self.array_id + self.instance.file_ext)
        try:
            with open(path, "r") as f:
                fcntl.flock(f, fcntl.LOCK_SH | fcntl.LOCK_NB)
                self.logger.debug(f"Set shared flock for {path}")

        except BlockingIOError:
            raise DekerLockError(
                f"Array {self.array_id} is locked for update operation, cannot be read."
            )

    def acquire(self, path: Union[str, Path]) -> Any:
        """Read files will not be flocked - only created.

        :param path: Path to file which should be locked
        """
        # Create lock file
        self.lock = path
        open(path, "a").close()
        self.logger.debug(f"Acquired read lock for {self.lock}")

    def release(self, e: Optional[Exception] = None) -> None:  # noqa[ARG002]
        """Release lock by deleting file.

        :param e: Exception that may have been raised.
        """
        if self.lock and self.lock.exists():
            self.lock.unlink()
            self.logger.debug(f"Releasing read lock for {self.lock}")
            self.lock = None


class WriteArrayLock(LockWithArrayMixin["Array"], BaseLock):
    """Write lock for arrays."""

    def get_path(self) -> Path:
        """Get path to the file for locking."""
        path = self.dir_path / (self.array_id + self.instance.file_ext)
        self.logger.debug(f"Got path for array.id {self.array.id} lock file: {path}")
        return path

    def check_existing_lock(self, func_args: Sequence, func_kwargs: Dict) -> None:
        """Check read locks before write execution.

        :param func_args: arguments of method call
        :param func_kwargs: keyword arguments of method call
        """
        # If array belongs to varray, we should check if varray is also locked
        self.is_locked_with_varray = _check_write_locks(self.dir_path, self.array_id)

        # Increment write lock, to prevent more read locks coming.
        self.acquire(self.get_path())

        # Pattern that has to find any read locks
        glob_pattern = f"{self.array.id}:*{LocksExtensions.array_read_lock.value}"

        # Wait till there are no more read locks
        if wait_for_unlock(
            lambda path, pattern: not list(path.rglob(pattern)),
            (self.dir_path, glob_pattern),
            self.instance.ctx.config.write_lock_timeout,
            self.instance.ctx.config.write_lock_check_interval,
        ):
            # If all locks are released, go further
            return

        # If we hit the timeout, release write lock and raise DekerLockError
        self.release()
        raise DekerLockError(f"Array {self.array} is locked with read locks")

    def release(self, e: Optional[Exception] = None) -> None:
        """Release Flock.

        If array is locked from Varary from current Process, do nothing
        :param e: exception that might have been raised
        """
        if self.is_locked_with_varray:
            return

        super().release(e)

    def acquire(self, path: Optional[Path]) -> None:
        """Make lock using flock.

        If array is locked from Varary from current Process, do nothing
        :param path: Path to file that should be flocked
        """
        if self.is_locked_with_varray:
            return
        super().acquire(path)


class WriteVarrayLock(BaseLock):
    """Write lock for VArrays.

    VArray shall not be locked itself when writing data.
    Only inner Arrays shall be locked.
    If updating subsets do not intersect - it's OK, otherwise the first,
    which managed to obtain all Array locks, will survive.
    """

    # Locks that have been acquired by varray
    locks: List[Tuple[Flock, Path]] = []
    skip_lock: bool = False  # shows that we must skip this lock (e.g server adapters for subset)

    def check_type(self) -> None:
        """Check if the instance type (class) is allowed for locking."""
        # Circular import otherwise
        from deker_local_adapters.varray_adapter import LocalVArrayAdapter

        super().check_type()
        adapter = self.instance._VSubset__adapter
        is_running_on_local = isinstance(adapter, LocalVArrayAdapter)
        if not is_running_on_local:
            self.skip_lock = True

    def get_path(self) -> Optional[Path]:  # noqa[ARG002]
        """Path of json Varray file.

        :param func_args: arguments of the function that has been called.
        :param func_kwargs: keyword arguments of the function that has been called.
        """
        array = self.instance._VSubset__array
        adapter = self.instance._VSubset__adapter
        path = get_main_path(
            array.id, self.instance._VSubset__collection.path / adapter.data_dir
        ) / (array.id + adapter.file_ext)
        self.logger.debug(f"Got path for array.id {array.id} lock file: {path}")
        return path

    def check_locks_for_array_and_set_flock(self, filename: Path) -> Flock:
        """Check if there is no read lock.

        :param filename: Path to file that should be flocked
        :return:
        """
        # Check read lock first
        array_id = filename.name.split(".")[0]
        glob_pattern = f"{array_id}:*"
        for _ in filename.parent.rglob(glob_pattern):
            raise DekerLockError(f"Array {array_id} is locked")

        # Check write lock and set it
        lock = Flock(filename)
        lock.acquire()

        # Add flag that this array is locked by varray
        open(f"{filename}:{os.getpid()}{LocksExtensions.varray_lock.value}", "w").close()
        return lock

    def check_arrays_locks(
        self,
        adapter: LocalArrayAdapter,
        varray: VArray,
    ) -> List[Path]:
        """Check all Arrays that are in current VArray.

        :param arrays_positions: Arrays' positions in VArray
        :param adapter: Array Adapter instance
        :param varray: VArray
        """
        currently_locked = []

        collection = varray._VArray__collection  # type: ignore[attr-defined]
        for array_position in self.instance._VSubset__arrays:
            filename = adapter._get_symlink_filename(
                varray.id,
                array_position.vposition,
                collection.array_schema.primary_attributes,  # type: ignore[arg-type]
            )
            if not filename:
                continue

            # Path to the main file (not symlink)
            filename = filename.resolve()
            try:
                lock = self.check_locks_for_array_and_set_flock(filename)
                self.locks.append((lock, filename))
            except DekerLockError:
                currently_locked.append(filename)

        return currently_locked

    def check_existing_lock(self, func_args: Sequence, func_kwargs: Dict) -> None:  # noqa[ARG002]
        """If there are any array write/read lock, we shouldn't update varray.

        :param func_args: arguments of the function that has been called.
        :param func_kwargs: keyword arguments of the function that has been called.
        """
        adapter = self.instance._VSubset__array_adapter
        varray = self.instance._VSubset__array

        # Clear links to locks
        self.locks = []
        # Locks that have been acquired by third party process

        # Iterate over Arrays in VArray and try to lock them. If locking fails - wait.
        # If it fails again - release all locks.
        currently_locked = self.check_arrays_locks(adapter, varray)
        if not currently_locked:
            # Release array locks
            return

        # Wait till there are no more read locks
        if wait_for_unlock(
            check_func=lambda: not self.check_arrays_locks(adapter, varray),
            check_func_args=tuple(),
            timeout=adapter.ctx.config.write_lock_timeout,
            interval=adapter.ctx.config.write_lock_check_interval,
        ):
            return
        # Release all locks
        self.release()
        raise DekerLockError(f"VArray {varray} is locked")

    def release(self, e: Optional[Exception] = None) -> None:  # noqa[ARG002]
        """Release all locks.

        :param e: Exception that may have been raised.
        """
        # Release array locks
        for lock, filename in self.locks:
            lock.release()
            Path(f"{filename}:{os.getpid()}{LocksExtensions.varray_lock.value}").unlink(
                missing_ok=True
            )
        super().release()

    def acquire(self, path: Optional[Path]) -> None:
        """VArray shall not lock itself.

        :param path: path to the file to be locked
        """
        pass

    @staticmethod
    def _inner_method_logic(
        lock: "WriteVarrayLock", args: Sequence, kwargs: Dict, func: Callable
    ) -> Any:
        """Logic of acquiring lock and getting result.

        When writing in VArray

        :param lock: The lock that will be acquired
        :param func: decorated function
        :param args: arguments of decorated function
        :param kwargs: keyword arguments of decorated function
        """
        # If we want to skip logic of lock (e.g. when we use server adapters)
        if lock.skip_lock:
            return lock.get_result(func, args, kwargs)
        return super()._inner_method_logic(lock, args, kwargs, func)


class CreateArrayLock(LockWithArrayMixin[Union["Array", "VArray", dict]], BaseLock):
    """Lock that we set when we want to create an array."""

    ALLOWED_TYPES = ["LocalArrayAdapter", "LocalVArrayAdapter"]

    path: Optional[Path] = None

    def get_path(self) -> Path:
        """Return path to the file that should be locked."""
        # Get file directory path
        dir_path = self.instance.collection_path

        # Create lock file
        path = dir_path / _get_lock_filename(self.array.id, LocksExtensions.array_lock)
        if not path.exists():
            path.open("w").close()

        self.path = path
        self.logger.debug(f"got path for array.id {self.array.id} lock file: {path}")
        return path

    def check_existing_lock(self, func_args: Sequence, func_kwargs: Dict) -> None:
        """Check if there is currently lock for array creating.

        :param func_args: arguments for called method
        :param func_kwargs: keyword arguments for called method
        """
        from deker.arrays import Array, VArray

        array = self.array
        # Check current read locks
        if isinstance(array, dict):
            adapter = array["adapter"].__class__.__name__
            if adapter not in self.ALLOWED_TYPES:
                raise DekerLockError(f"Adapter {adapter} is not allowed to create locks for arrays")

            # TODO: figure out a way to avoid constructing Array object here
            array_type = Array if adapter == self.ALLOWED_TYPES[0] else VArray
            array = array_type(**array)

        dir_path = self.instance.collection_path

        # Pattern that has to find any create locks
        glob_pattern = f"{array.id}:*{LocksExtensions.array_lock.value}"
        for _ in dir_path.rglob(glob_pattern):
            raise DekerLockError(f"Array {array.id} is locked for creating")

        func_kwargs["array"] = array

    def get_result(self, func: Callable, args: Any, kwargs: Any) -> Any:
        """Call func, and get its result.

        :param func: decorated function
        :param args: arguments of decorated function
        :param kwargs: keyword arguments of decorated function
        """
        if kw_array := kwargs.pop("array"):
            args = list(args)
            # First elem is self, so for functions with array, set array as next arg.
            args[1] = kw_array
            result = func(*tuple(args), **kwargs)
        else:
            result = func(*args, **kwargs)
        return result

    def release(self, e: Optional[Exception] = None) -> None:
        """Release Flock.

        :param e: exception that might have been raised
        """
        self.path.unlink(missing_ok=True)
        super().release(e)


class UpdateMetaAttributeLock(LockWithArrayMixin[Union["Array", "VArray"]], BaseLock):
    """Lock for updating meta."""

    ALLOWED_TYPES = ["LocalArrayAdapter", "LocalVArrayAdapter"]

    def get_path(self) -> Path:
        """Return path to the file that should be locked.

        :param func_args: arguments for called method
        :param func_kwargs: keyword arguments for called method
        :return:
        """
        # Get directory where file locates
        dir_path = get_main_path(
            self.array.id, self.instance.collection_path / self.instance.data_dir
        )
        path = dir_path / f"{self.array.id}{self.instance.file_ext}"
        self.logger.debug(f"Got path for array.id {self.array.id} lock file: {path}")
        return path


class CollectionLock(BaseLock):
    """Lock for collection creation."""

    ALLOWED_TYPES = ["LocalCollectionAdapter"]

    def get_path(self) -> Path:  # noqa[ARG002]
        """Return path to collection lock file.

        :param func_args: arguments for called method
        :param func_kwargs: keyword arguments for called method
        """
        collection = self.args[1]
        path = self.instance.collections_resource / (collection.name + ".lock")
        self.logger.debug(f"Got path for collection {collection.name} lock file: {path}")
        return path

    def release(self, e: Optional[Exception] = None) -> None:
        """Release Collection Lock.

        :param e: Exception that might have been raised
        """
        if self.lock:
            self.lock.release()
            if isinstance(e, DekerMemoryError):
                self.lock.file.unlink()
            self.lock = None<|MERGE_RESOLUTION|>--- conflicted
+++ resolved
@@ -23,7 +23,6 @@
 from pathlib import Path
 from threading import get_native_id
 from time import sleep
-<<<<<<< HEAD
 from typing import (
     TYPE_CHECKING,
     Any,
@@ -37,9 +36,6 @@
     TypeVar,
     Generic,
 )
-=======
-from typing import TYPE_CHECKING, Any, Callable, Dict, List, Optional, Sequence, Tuple, Union
->>>>>>> b992e582
 from uuid import uuid4
 
 from deker.ABC.base_locks import BaseLock
@@ -267,6 +263,8 @@
     which managed to obtain all Array locks, will survive.
     """
 
+    ALLOWED_TYPES = ["VSubset"]
+
     # Locks that have been acquired by varray
     locks: List[Tuple[Flock, Path]] = []
     skip_lock: bool = False  # shows that we must skip this lock (e.g server adapters for subset)
